import warnings
import unittest
import sys
import numpy as np
from scipy import sparse

from sklearn.utils.testing import (
    assert_true,
    assert_raises,
    assert_less,
    assert_greater,
    assert_less_equal,
    assert_greater_equal,
    assert_warns,
    assert_no_warnings,
    assert_equal,
    set_random_state,
    assert_raise_message,
<<<<<<< HEAD
    ignore_warnings,
    check_parameters_match)
=======
    assert_allclose_dense_sparse,
    ignore_warnings)
>>>>>>> 7238b464

from sklearn.utils.testing import SkipTest
from sklearn.tree import DecisionTreeClassifier
from sklearn.discriminant_analysis import LinearDiscriminantAnalysis


def test_assert_less():
    assert_less(0, 1)
    assert_raises(AssertionError, assert_less, 1, 0)


def test_assert_greater():
    assert_greater(1, 0)
    assert_raises(AssertionError, assert_greater, 0, 1)


def test_assert_less_equal():
    assert_less_equal(0, 1)
    assert_less_equal(1, 1)
    assert_raises(AssertionError, assert_less_equal, 1, 0)


def test_assert_greater_equal():
    assert_greater_equal(1, 0)
    assert_greater_equal(1, 1)
    assert_raises(AssertionError, assert_greater_equal, 0, 1)


def test_set_random_state():
    lda = LinearDiscriminantAnalysis()
    tree = DecisionTreeClassifier()
    # Linear Discriminant Analysis doesn't have random state: smoke test
    set_random_state(lda, 3)
    set_random_state(tree, 3)
    assert_equal(tree.random_state, 3)


def test_assert_allclose_dense_sparse():
    x = np.arange(9).reshape(3, 3)
    msg = "Not equal to tolerance "
    y = sparse.csc_matrix(x)
    for X in [x, y]:
        # basic compare
        assert_raise_message(AssertionError, msg, assert_allclose_dense_sparse,
                             X, X * 2)
        assert_allclose_dense_sparse(X, X)

    assert_raise_message(ValueError, "Can only compare two sparse",
                         assert_allclose_dense_sparse, x, y)

    A = sparse.diags(np.ones(5), offsets=0).tocsr()
    B = sparse.csr_matrix(np.ones((1, 5)))

    assert_raise_message(AssertionError, "Arrays are not equal",
                         assert_allclose_dense_sparse, B, A)


def test_assert_raise_message():
    def _raise_ValueError(message):
        raise ValueError(message)

    def _no_raise():
        pass

    assert_raise_message(ValueError, "test",
                         _raise_ValueError, "test")

    assert_raises(AssertionError,
                  assert_raise_message, ValueError, "something else",
                  _raise_ValueError, "test")

    assert_raises(ValueError,
                  assert_raise_message, TypeError, "something else",
                  _raise_ValueError, "test")

    assert_raises(AssertionError,
                  assert_raise_message, ValueError, "test",
                  _no_raise)

    # multiple exceptions in a tuple
    assert_raises(AssertionError,
                  assert_raise_message, (ValueError, AttributeError),
                  "test", _no_raise)


def test_ignore_warning():
    # This check that ignore_warning decorateur and context manager are working
    # as expected
    def _warning_function():
        warnings.warn("deprecation warning", DeprecationWarning)

    def _multiple_warning_function():
        warnings.warn("deprecation warning", DeprecationWarning)
        warnings.warn("deprecation warning")

    # Check the function directly
    assert_no_warnings(ignore_warnings(_warning_function))
    assert_no_warnings(ignore_warnings(_warning_function,
                                       category=DeprecationWarning))
    assert_warns(DeprecationWarning, ignore_warnings(_warning_function,
                                                     category=UserWarning))
    assert_warns(UserWarning,
                 ignore_warnings(_multiple_warning_function,
                                 category=DeprecationWarning))
    assert_warns(DeprecationWarning,
                 ignore_warnings(_multiple_warning_function,
                                 category=UserWarning))
    assert_no_warnings(ignore_warnings(_warning_function,
                                       category=(DeprecationWarning,
                                                 UserWarning)))

    # Check the decorator
    @ignore_warnings
    def decorator_no_warning():
        _warning_function()
        _multiple_warning_function()

    @ignore_warnings(category=(DeprecationWarning, UserWarning))
    def decorator_no_warning_multiple():
        _multiple_warning_function()

    @ignore_warnings(category=DeprecationWarning)
    def decorator_no_deprecation_warning():
        _warning_function()

    @ignore_warnings(category=UserWarning)
    def decorator_no_user_warning():
        _warning_function()

    @ignore_warnings(category=DeprecationWarning)
    def decorator_no_deprecation_multiple_warning():
        _multiple_warning_function()

    @ignore_warnings(category=UserWarning)
    def decorator_no_user_multiple_warning():
        _multiple_warning_function()

    assert_no_warnings(decorator_no_warning)
    assert_no_warnings(decorator_no_warning_multiple)
    assert_no_warnings(decorator_no_deprecation_warning)
    assert_warns(DeprecationWarning, decorator_no_user_warning)
    assert_warns(UserWarning, decorator_no_deprecation_multiple_warning)
    assert_warns(DeprecationWarning, decorator_no_user_multiple_warning)

    # Check the context manager
    def context_manager_no_warning():
        with ignore_warnings():
            _warning_function()

    def context_manager_no_warning_multiple():
        with ignore_warnings(category=(DeprecationWarning, UserWarning)):
            _multiple_warning_function()

    def context_manager_no_deprecation_warning():
        with ignore_warnings(category=DeprecationWarning):
            _warning_function()

    def context_manager_no_user_warning():
        with ignore_warnings(category=UserWarning):
            _warning_function()

    def context_manager_no_deprecation_multiple_warning():
        with ignore_warnings(category=DeprecationWarning):
            _multiple_warning_function()

    def context_manager_no_user_multiple_warning():
        with ignore_warnings(category=UserWarning):
            _multiple_warning_function()

    assert_no_warnings(context_manager_no_warning)
    assert_no_warnings(context_manager_no_warning_multiple)
    assert_no_warnings(context_manager_no_deprecation_warning)
    assert_warns(DeprecationWarning, context_manager_no_user_warning)
    assert_warns(UserWarning, context_manager_no_deprecation_multiple_warning)
    assert_warns(DeprecationWarning, context_manager_no_user_multiple_warning)


# This class is inspired from numpy 1.7 with an alteration to check
# the reset warning filters after calls to assert_warns.
# This assert_warns behavior is specific to scikit-learn because
# `clean_warning_registry()` is called internally by assert_warns
# and clears all previous filters.
class TestWarns(unittest.TestCase):
    def test_warn(self):
        def f():
            warnings.warn("yo")
            return 3

        # Test that assert_warns is not impacted by externally set
        # filters and is reset internally.
        # This is because `clean_warning_registry()` is called internally by
        # assert_warns and clears all previous filters.
        warnings.simplefilter("ignore", UserWarning)
        assert_equal(assert_warns(UserWarning, f), 3)

        # Test that the warning registry is empty after assert_warns
        assert_equal(sys.modules['warnings'].filters, [])

        assert_raises(AssertionError, assert_no_warnings, f)
        assert_equal(assert_no_warnings(lambda x: x, 1), 1)

    def test_warn_wrong_warning(self):
        def f():
            warnings.warn("yo", DeprecationWarning)

        failed = False
        filters = sys.modules['warnings'].filters[:]
        try:
            try:
                # Should raise an AssertionError
                assert_warns(UserWarning, f)
                failed = True
            except AssertionError:
                pass
        finally:
            sys.modules['warnings'].filters = filters

        if failed:
            raise AssertionError("wrong warning caught by assert_warn")


# Tests for docstrings:

def f_ok(a, b):
    """Function f

    Parameters
    ----------
    a : int
        Parameter a
    b : float
        Parameter b

    Returns
    -------
    c : list
        Parameter c
    """
    c = a + b
    return c


def f_bad_sections(a, b):
    """Function f

    Parameters
    ----------
    a : int
        Parameter a
    b : float
        Parameter b

    Results
    -------
    c : list
        Parameter c
    """
    c = a + b
    return c


def f_bad_order(b, a):
    """Function f

    Parameters
    ----------
    a : int
        Parameter a
    b : float
        Parameter b

    Returns
    -------
    c : list
        Parameter c
    """
    c = a + b
    return c


def f_missing(a, b):
    """Function f

    Parameters
    ----------
    a : int
        Parameter a

    Returns
    -------
    c : list
        Parameter c
    """
    c = a + b
    return c


class Klass(object):
    def f_missing(self, X, y):
        pass

    def f_bad_sections(self, X, y):
        """Function f

        Parameter
        ----------
        a : int
            Parameter a
        b : float
            Parameter b

        Results
        -------
        c : list
            Parameter c
        """
        pass


def test_check_parameters_match():
    try:
        import numpydoc  # noqa
    except ImportError:
        raise SkipTest(
            "numpydoc is required to test the docstrings")

    incorrect = check_parameters_match(f_ok)
    assert_equal(incorrect, [])
    incorrect = check_parameters_match(f_ok, ignore=['b'])
    assert_equal(incorrect, [])
    incorrect = check_parameters_match(f_missing, ignore=['b'])
    assert_equal(incorrect, [])
    assert_raise_message(RuntimeError, 'Unknown section Results',
                         check_parameters_match, f_bad_sections)
    assert_raise_message(RuntimeError, 'Unknown section Parameter',
                         check_parameters_match, Klass.f_bad_sections)

    messages = ['a != b']
    messages += ["arg mismatch: ['b']"]
    messages += ["arg mismatch: ['X', 'y']"]
    for mess, f in zip(messages, [f_bad_order, f_missing, Klass.f_missing]):
        incorrect = check_parameters_match(f)
        assert_true(len(incorrect) >= 1)
        assert_true(mess in incorrect[0],
                    '"%s" not in "%s"' % (mess, incorrect[0]))<|MERGE_RESOLUTION|>--- conflicted
+++ resolved
@@ -16,13 +16,9 @@
     assert_equal,
     set_random_state,
     assert_raise_message,
-<<<<<<< HEAD
     ignore_warnings,
-    check_parameters_match)
-=======
-    assert_allclose_dense_sparse,
-    ignore_warnings)
->>>>>>> 7238b464
+    check_parameters_match,
+    assert_allclose_dense_sparse)
 
 from sklearn.utils.testing import SkipTest
 from sklearn.tree import DecisionTreeClassifier
