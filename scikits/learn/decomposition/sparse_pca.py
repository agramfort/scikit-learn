--- conflicted
+++ resolved
@@ -305,11 +305,7 @@
         dictionary = dictionary[:n_atoms, :]
     else:
         code = np.c_[code, np.zeros((len(code), n_atoms - r))]
-<<<<<<< HEAD
-        dictionary = np.r_[dictionary, 
-=======
         dictionary = np.r_[dictionary,
->>>>>>> 038cd465
                            np.zeros((n_atoms - r, dictionary.shape[1]))]
 
     # Fortran-order dict, as we are going to access its row vectors
